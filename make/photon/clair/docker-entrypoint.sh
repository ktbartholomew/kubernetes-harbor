--- conflicted
+++ resolved
@@ -1,10 +1,5 @@
 #!/bin/bash
 set -e
-<<<<<<< HEAD
-#chown -R 10000:10000 /config
-sudo -E -H -u \#10000 sh -c "/dumb-init -- /clair2.0.1/clair -config /config/config.yaml"
-=======
 chown -R 10000:10000 /config
 sudo -E -H -u \#10000 sh -c "/dumb-init -- /clair/clair -config /config/config.yaml"
->>>>>>> 8e61deae
 set +e